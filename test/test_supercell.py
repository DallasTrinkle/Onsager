"""
Unit tests for supercell class
"""

__author__ = 'Dallas R. Trinkle'

import unittest
<<<<<<< HEAD
import itertools, copy, textwrap
=======
import itertools, copy, yaml
>>>>>>> 1db645cb
import numpy as np
from onsager import crystal, supercell, cluster


class FCCSuperTests(unittest.TestCase):
    """Tests to make sure we can make a supercell object."""
    longMessage = False

    def setUp(self):
        self.crys = crystal.Crystal.FCC(1., 'Al')
        self.one = np.eye(3, dtype=int)
        self.groupsupers = (self.one, 2 * self.one, np.array([[-1, 1, 1], [1, -1, 1], [1, 1, -1]]))

    def assertOrderingSuperEqual(self, s0, s1, msg=""):
        if s0 != s1:
            failmsg = msg + '\n'
            for line0, line1 in itertools.zip_longest(s0.__str__().splitlines(),
                                                      s1.__str__().splitlines(),
                                                      fillvalue=' - '):
                failmsg += line0 + '\t' + line1 + '\n'
            self.fail(msg=failmsg)

    def testSuper(self):
        """Can we make a supercell object?"""
        sup = supercell.Supercell(self.crys, self.one)
        self.assertNotEqual(sup, None)
        self.assertEqual(sup.Nchem, self.crys.Nchem)
        sup = supercell.Supercell(self.crys, self.one, interstitial=(1,))
        self.assertNotEqual(sup, None)
        sup = supercell.Supercell(self.crys, self.one, Nsolute=5)
        self.assertNotEqual(sup, None)
        self.assertEqual(sup.Nchem, self.crys.Nchem + 5)
        with self.assertRaises(ZeroDivisionError):
            supercell.Supercell(self.crys, np.zeros((3, 3), dtype=int))

    def testEqualityCopy(self):
        """Can we copy a supercell, and is it equal to itself?"""
        super0 = supercell.Supercell(self.crys, self.one)
        super2 = super0.copy()
        self.assertOrderingSuperEqual(super0, super2, msg="copy not equal")

    def testTrans(self):
        """Can we correctly generates the translations?"""
        size, invsup, tlist, tdict = supercell.Supercell.maketrans(self.one)
        self.assertEqual(size, 1)
        self.assertTrue(np.all(tlist[0] == 0))
        size, invsup, tlist, tdict = supercell.Supercell.maketrans(2 * self.one)
        self.assertEqual(size, 8)
        for tv in tlist:
            self.assertTrue(all(tvi == 0 or tvi == 4 for tvi in tv))
        sup = np.array([[0, 1, 1], [1, 0, 1], [1, 1, 0]])
        size, invsup, tlist, tdict = supercell.Supercell.maketrans(sup)
        self.assertEqual(size, 2)
        for tv in tlist:
            self.assertTrue(np.all(tv == 0) or np.all(tv == 1))
        # Try making a whole series of supercells; if they fail, will raise an Arithmetic exception:
        for n in range(100):
            randsuper = np.random.randint(-5, 6, size=(3, 3))
            if np.allclose(np.linalg.det(randsuper), 0):
                with self.assertRaises(ZeroDivisionError):
                    supercell.Supercell.maketrans(randsuper)
                continue
            size, invsup, tlist, tdict = supercell.Supercell.maketrans(randsuper)
            self.assertTrue(len(tlist) == size)

    def testSites(self):
        """Do we have the correct sites in our supercell?"""
        for n in range(100):
            randsuper = np.random.randint(-5, 6, size=(3, 3))
            if np.allclose(np.linalg.det(randsuper), 0): continue
            # for efficiency we don't bother generating group ops,
            # and also to avoid warnings about broken symmetry
            sup = supercell.Supercell(self.crys, randsuper, NOSYM=True)
            Rdictset = {ci: set() for ci in self.crys.atomindices}
            for u in sup.pos:
                x = np.dot(self.crys.lattice, np.dot(randsuper, u))
                R, ci = self.crys.cart2pos(x)
                self.assertNotEqual(ci, None)
                Rtup = tuple(R)
                self.assertNotIn(Rtup, Rdictset[ci])
                Rdictset[ci].add(Rtup)
            for v in Rdictset.values():
                self.assertEqual(len(v), sup.size)

    def testGroupOps(self):
        """Do we correctly generate group operations inside the supercell?"""
        for nmat in self.groupsupers:
            sup = supercell.Supercell(self.crys, nmat)
            # print(superlatt)
            # for g in superlatt.G: if np.all(g.rot==self.one): print(g)
            self.assertEqual(len(sup.G), len(self.crys.G) * sup.size)
            invlatt = np.linalg.inv(sup.lattice)
            superposcart = [np.dot(sup.lattice, u) for u in sup.pos]
            for g in sup.G:
                for i, x, u in zip(itertools.count(), superposcart, sup.pos):
                    gx = np.dot(g.cartrot, x) + np.dot(sup.lattice, g.trans)
                    gu = crystal.incell(np.dot(invlatt, gx))
                    gu0 = crystal.incell(np.dot(g.rot, u) + g.trans)
                    gi = g.indexmap[0][i]
                    if not np.allclose(gu, gu0):
                        self.assertTrue(np.allclose(gu, gu0),
                                        msg="{}\nProblem with GroupOp:\n{}\n{} != {}".format(sup, g, gu, gu0))
                    if not np.allclose(gu, sup.pos[gi]):
                        self.assertTrue(np.allclose(gu, sup.pos[gi]),
                                        msg="{}\nProblem with GroupOp:\n{}\nIndexing: {} != {}".format(sup, g, gu,
                                                                                                       sup.pos[gi]))
        # do we successfully raise a Warning about broken symmetry?
        with self.assertWarns(RuntimeWarning):
            brokensymmsuper = np.array([[3, -5, 2], [-1, 2, 3], [4, -2, 1]])
            supercell.Supercell(self.crys, brokensymmsuper)

    def testSanity(self):
        """Does __sane__ operate as it should?"""
        # we use NOSYM for speed only
        sup = supercell.Supercell(self.crys, 3 * self.one, Nsolute=1, NOSYM=True)
        self.assertTrue(sup.__sane__(), msg='Empty supercell not sane?')
        # do a bunch of random operations, make sure we remain sane:
        Ntests = 100
        for c, ind in zip(np.random.randint(-1, sup.Nchem, size=Ntests),
                          np.random.randint(sup.size * sup.N, size=Ntests)):
            sup.setocc(ind, c)
            if not sup.__sane__():
                self.assertTrue(False, msg='Supercell:\n{}\nnot sane?'.format(sup))
        # Now! Break sanity (and then repair it)
        for c, ind in zip(np.random.randint(-1, sup.Nchem, size=Ntests),
                          np.random.randint(sup.size * sup.N, size=Ntests)):
            c0 = sup.occ[ind]
            if c == c0: continue
            sup.occ[ind] = c
            self.assertFalse(sup.__sane__())
            sup.occ[ind] = c0
            if not sup.__sane__():
                self.assertTrue(False, msg='Supercell:\n{}\nnot sane?'.format(sup))

    def testIndex(self):
        """Test that we can use index into our supercell appropriately"""
        for n in range(10):
            randsuper = np.random.randint(-5, 6, size=(3, 3))
            if np.allclose(np.linalg.det(randsuper), 0): continue
            # for efficiency we don't bother generating group ops,
            # and also to avoid warnings about broken symmetry
            sup = supercell.Supercell(self.crys, randsuper, NOSYM=True)
            for ind, u in enumerate(sup.pos):
                self.assertEqual(ind, sup.index(u))
                delta = np.random.uniform(-0.01, 0.01, size=3)
                self.assertEqual(ind, sup.index(crystal.incell(u + delta)))
            # test out setting by making a copy "by hand"
            randcopy = sup.copy()  # starts out empty, too.
            Ntests = 30
            for c, ind in zip(np.random.randint(-1, sup.Nchem, size=Ntests),
                              np.random.randint(sup.size * sup.N, size=Ntests)):
                sup.setocc(ind, c)
            for c, poslist in enumerate(sup.occposlist()):
                for pos in poslist:
                    randcopy[pos] = c
            self.assertOrderingSuperEqual(sup, randcopy, msg='Indexing fail?')

    def testMultiply(self):
        """Can we multiply a supercell by our group operations successfully?"""
        sup = supercell.Supercell(self.crys, 3 * self.one, Nsolute=1)
        # set up some random occupancy
        Ntests = 100
        for c, ind in zip(np.random.randint(-1, sup.Nchem, size=Ntests),
                          np.random.randint(sup.size * sup.N, size=Ntests)):
            sup.setocc(ind, c)
        g_occ = sup.occ.copy()
        for g in sup.G:
            gsuper = g * sup
            if not gsuper.__sane__():
                self.assertTrue(False, msg='GroupOp:\n{}\nbreaks sanity?'.format(g))
            # because it's sane, we *only* need to test that occupation is correct
            # indexmap[0]: each entry is the index where it "lands"
            for n in range(sup.size * sup.N):
                g_occ[g.indexmap[0][n]] = sup.occ[n]
            self.assertTrue(np.all(g_occ == gsuper.occ))
            # rotate a few sites, see if they match up:
            for ind in np.random.randint(sup.size * sup.N, size=Ntests // 10):
                gu = crystal.incell(np.dot(g.rot, sup.pos[ind]) + g.trans)
                self.assertIsInstance(gu, np.ndarray)
                self.assertOrderingSuperEqual(gsuper[gu], sup[ind], msg='Group operation fail?')
        # quick test of multiplying the other direction, and in-place (which should all call the same code)
        self.assertOrderingSuperEqual(gsuper, sup * g, msg='Other rotation fail?')
        sup *= g
        self.assertOrderingSuperEqual(gsuper, sup, msg='In place rotation fail?')

    def testReorder(self):
        """Can we reorder a supercell?"""
        sup = supercell.Supercell(self.crys, 3 * self.one, Nsolute=1)
        sup.definesolute(sup.Nchem - 1, 's')
        # set up some random occupancy
        Ntests = 100
        for c, ind in zip(np.random.randint(-1, sup.Nchem, size=Ntests),
                          np.random.randint(sup.size * sup.N, size=Ntests)):
            sup.setocc(ind, c)
        # Try some simple reorderings: 1. unity permutation; 2. pop+push; 3. reversal
        supercopy = sup.copy()
        unitymap = [[i for i in range(len(clist))] for clist in sup.chemorder]
        supercopy.reorder(unitymap)
        self.assertOrderingSuperEqual(sup, supercopy, msg='Reordering fail with unity?')
        popmap = []
        for c, clist in enumerate(sup.chemorder):
            n = len(clist)
            popmap.append([(i + 1) % n for i in range(n)])
            indpoppush = clist[0]
            sup.setocc(indpoppush, -1)
            sup.setocc(indpoppush, c)  # *now* should be at the *end* of the chemorder list
        supercopy.reorder(popmap)
        self.assertOrderingSuperEqual(sup, supercopy, msg='Reordering fail with "pop/push"?')
        revmap = []
        for c, clist in enumerate(sup.chemorder):
            n = len(clist)
            revmap.append([(n - 1 - i) for i in range(n)])
            cl = clist.copy()  # need to be careful, since clist gets modified by our popping...
            for indpoppush in cl:
                sup.setocc(indpoppush, -1)
            cl.reverse()
            for indpoppush in cl:
                sup.setocc(indpoppush, c)
        supercopy.reorder(revmap)
        self.assertOrderingSuperEqual(sup, supercopy, msg='Reordering fail with reverse?')
        # test out a bad mapping:
        badmap = [[i % 2 for i in range(len(clist))] for clist in sup.chemorder]
        with self.assertRaises(ValueError):
            supercopy.reorder(badmap)
        self.assertOrderingSuperEqual(sup, supercopy, msg='Reordering is not safe after fail?')

    def testEquivalenceMap(self):
        """Can we construct an equivalence map between two supercells?"""
        sup = supercell.Supercell(self.crys, 3 * self.one, Nsolute=1)
        sup.definesolute(sup.Nchem - 1, 's')
        # set up some random occupancy
        Ntests = 100
        for c, ind in zip(np.random.randint(-1, sup.Nchem, size=Ntests),
                          np.random.randint(sup.size * sup.N, size=Ntests)):
            sup.setocc(ind, c)
        supercopy = sup.copy()
        # first equivalence test: introduce some random permutations of ordering of supercell
        for ind in np.random.randint(sup.size * sup.N, size=Ntests):
            c, sup[ind] = sup[ind], -1
            sup[ind] = c
        g, mapping = supercopy.equivalencemap(sup)
        self.assertNotEqual(g, None, msg='Cannot map between permutation?')
        supercopy.reorder(mapping)
        self.assertOrderingSuperEqual(sup, supercopy, msg='Improper map from random permutation')
        # apply all of the group operations, and see how they perform:
        for g in sup.G:
            gsuper = g * sup
            for ind in np.random.randint(sup.size * sup.N, size=Ntests):
                c, gsuper[ind] = gsuper[ind], -1
                gsuper[ind] = c
            g0, mapping = supercopy.equivalencemap(gsuper)
            if g != g0:
                msg = 'Group operations not equal?\n'
                for line0, line1 in itertools.zip_longest(g.__str__().splitlines(),
                                                          g0.__str__().splitlines(),
                                                          fillvalue=' - '):
                    msg += line0 + '\t' + line1 + '\n'
                self.fail(msg=msg)
            self.assertOrderingSuperEqual((g0 * supercopy).reorder(mapping), gsuper,
                                          msg='Group operation + mapping failure?')
            # do the testing with occposlist, since that's what this is really for...
            rotoccposlist = [[crystal.incell(np.dot(g0.rot, pos) + g0.trans) for pos in poslist]
                             for poslist in supercopy.occposlist()]
            # now, reorder:
            reorderoccposlist = copy.deepcopy(rotoccposlist)
            for reposlist, poslist, remap in zip(reorderoccposlist, rotoccposlist, mapping):
                for i, m in enumerate(remap):
                    reposlist[i] = poslist[m]
            for reposlist, gposlist in zip(reorderoccposlist, gsuper.occposlist()):
                for repos, gpos in zip(reposlist, gposlist):
                    self.assertTrue(np.allclose(repos, gpos),
                                    msg='Reordering the unit cell position failed?')

        # now try something that *shouldn't* be equivalent:
        for ind in np.random.randint(sup.size * sup.N, size=Ntests):
            # a chemical "permutation":
            sup[ind] = (sup[ind] + 2) % (sup.Nchem + 1) - 1
        g, mapping = supercopy.equivalencemap(sup)
        self.assertEqual(g, None, msg='Found a mapping where one should not exist?')


class HCPSuperTests(FCCSuperTests):
    """Tests to make sure we can make a supercell object: based on HCP"""
    longMessage = False

    def setUp(self):
        self.crys = crystal.Crystal.HCP(1., chemistry='Ti')
        self.one = np.eye(3, dtype=int)
        self.groupsupers = (self.one, 2 * self.one, 3 * self.one,
                            np.array([[2, 0, 0], [0, 2, 0], [0, 0, 3]]),
                            np.array([[1, 1, 0], [0, 1, 0], [0, 0, 2]]))


class InterstitialSuperTests(HCPSuperTests):
    """Tests to make sure we can make a supercell object: HCP + interstitials"""
    longMessage = False

    def setUp(self):
        crys = crystal.Crystal.HCP(1., chemistry='Ti')
        self.crys = crys.addbasis(crys.Wyckoffpos(np.array([0., 0., 0.5])), chemistry=['O'])
        self.one = np.eye(3, dtype=int)
        self.groupsupers = (self.one, 2 * self.one,
                            np.array([[2, 0, 0], [0, 2, 0], [0, 0, 3]]),
                            np.array([[1, 1, 0], [0, 1, 0], [0, 0, 2]]))

    def testFillPeriodic(self):
        """Can we fill up our periodic cell?"""
        sup = supercell.Supercell(self.crys, 3 * self.one, interstitial=[1])
        sup.fillperiodic((0, 0))
        self.assertEqual(len(sup.chemorder[0]), sup.size * len(self.crys.basis[0]))
        for n in range(1, sup.Nchem):
            self.assertEqual(len(sup.chemorder[n]), 0)
        for ind in range(sup.size * sup.N):
            if ind in sup.chemorder[0]:
                self.assertEqual(sup.occ[ind], 0)  # occupied with correct chemistry
            else:
                self.assertEqual(sup.occ[ind], -1)  # vacancy
        for ci in next((wset for wset in self.crys.Wyckoff if (0, 0) in wset), None):
            i = self.crys.atomindices.index(ci)
            for n in range(sup.size):
                self.assertIn(n * sup.N + i, sup.chemorder[0])

    def testIndexExceptions(self):
        """Do we get raise indexing errors as appropriate?"""
        sup = supercell.Supercell(self.crys, 3 * self.one, interstitial=[1])
        with self.assertRaises(IndexError):
            sup.definesolute(0, 'Mg')
        with self.assertRaises(IndexError):
            sup.definesolute(-1, 'Mg')
        with self.assertRaises(IndexError):
            sup.definesolute(2, 'Mg')
        with self.assertRaises(IndexError):
            sup.setocc(0, 2)
        with self.assertRaises(IndexError):
            sup.setocc(sup.size * sup.N, 0)
        # and... all of the following should be *safe* operations:
        sup.setocc(0, 0)
        sup.setocc(-1, 0)
        sup = supercell.Supercell(self.crys, self.one, interstitial=[1], Nsolute=1)
        sup.definesolute(2, 'Mg')

    def testYAML(self):
        """Can we read/write YAML representation of a supercell?"""
        sup = supercell.Supercell(self.crys, 3 * self.one, interstitial=[1])
        YAMLstring = yaml.dump(sup)
        superYAML = yaml.load(YAMLstring)
        self.assertOrderingSuperEqual(sup, superYAML, msg='YAML write/read fail?')
        # print(YAMLstring)


class SupercellParsing(unittest.TestCase):
    """Tests to make sure we can read a POSCAR into a Supercell object, and manipulate."""
    longMessage = False

    def setUp(self):
        self.crys = crystal.Crystal.FCC(1., 'Al')
        self.one = np.eye(3, dtype=int)

    def testReadPOSCAR(self):
        """Can we read what we write? (simple FCC)"""
        sup = supercell.Supercell(self.crys, 4 * self.one)
        sup2 = sup.copy()
        sup.fillperiodic((0,0))
        testname = 'test'
        POSCAR_str = sup.POSCAR(testname)
        name = sup2.POSCAR_occ(POSCAR_str)
        self.assertEqual(testname + ' {}({})'.format(self.crys.chemistry[0], sup.N*sup.size), name)
        for n, occ, occ2 in zip(itertools.count(), sup.occ, sup2.occ):
            self.assertEqual(occ, occ2, msg='Failure at {}'.format(n))
        POSCAR_str2 = sup2.POSCAR(testname)
        self.assertEqual(POSCAR_str, POSCAR_str2)

    def testReadB2POSCAR(self):
        """Can we read what we write? (B2)"""
        B2 = crystal.Crystal(np.eye(3), [[np.array([0.,0.,0.])], [np.array([0.5,0.5,0.5])]], ['A', 'B'])
        nsuper = 4*self.one
        sup = supercell.Supercell(B2, nsuper, Nsolute=1)
        sup.definesolute(2, 'C')
        # make up some random occupancies, and see how we do...
        sup2 = sup.copy()
        Ntests = sup.size*sup.N
        for _ in range(16):
            for c, ind in zip(np.random.randint(-1, sup.Nchem, size=Ntests),
                              np.random.randint(sup.size * sup.N, size=Ntests)):
                sup.setocc(ind, c)
            sup2.POSCAR_occ(sup.POSCAR())
            for n, occ, occ2 in zip(itertools.count(), sup.occ, sup2.occ):
                self.assertEqual(occ, occ2, msg='Failure at {}'.format(n))

    def testReadPOSCAR_hand(self):
        """Can we read a simple example POSCAR?"""
        nsuper = np.array([[-1,1,1], [1,-1,1], [1,1,-1]]) # 4 atom cubic unit cell, FCC
        poslist = [np.array([0., 0., 0.]), np.array([0.5, 0.5, 0.]), np.array([0.0, 0.5, 0.5])]
        vaclist = [np.array([0.5, 0., 0.5])]
        POSCAR_str = textwrap.dedent("""\
        Test supercell (written by hand!)
        1.0
        1.0 0.0 0.0
        0.0 1.0 0.0
        0.0 0.0 1.0
        3
        Direct
        """)
        for pos in poslist:
            POSCAR_str += "{} {} {}\n".format(pos[0], pos[1], pos[2])
        sup = supercell.Supercell(self.crys, nsuper)
        sup.POSCAR_occ(POSCAR_str, disp_threshold=1e-2, latt_threshold=1e-2)
        for pos in poslist:
            self.assertEqual(0, sup[pos])
        for vac in vaclist:
            self.assertEqual(-1, sup[vac])

    def test_chemmapping(self):
        """Does the chemmapping function behave logically?"""
        B2 = crystal.Crystal(np.eye(3), [[np.array([0.,0.,0.])], [np.array([0.5,0.5,0.5])]], ['A', 'B'])
        nsuper = 1*self.one
        sup = supercell.Supercell(B2, nsuper, Nsolute=1)
        sup.definesolute(2, 'C')
        chemmapping = sup.defect_chemmapping()
        for csite in range(B2.Nchem):
            for cocc in range(-1, sup.Nchem):
                if csite == cocc:
                    self.assertEqual(0, chemmapping[csite][cocc])
                else:
                    self.assertEqual(1, chemmapping[csite][cocc])

    def testSuperIntoOccupancies(self):
        """Can we construct our mobile and spectator occupancy vectors? (B2)"""
        B2 = crystal.Crystal(np.eye(3), [[np.array([0.,0.,0.])], [np.array([0.5,0.5,0.5])]], ['A', 'B'])
        nsuper = 4*self.one
        sup = supercell.Supercell(B2, nsuper, Nsolute=1)
        sup.definesolute(2, 'C')
        sup_c = supercell.ClusterSupercell(B2, nsuper, spectator=(1,))
        # make up some random occupancies, and see how we do...
        Ntests = sup.size*sup.N
        for _ in range(16):
            for c, ind in zip(np.random.randint(-1, sup.Nchem, size=Ntests),
                              np.random.randint(sup.size * sup.N, size=Ntests)):
                sup.setocc(ind, c)
            mocc, socc = sup_c.Supercell_occ(sup)
            # Now... to check that it all makes sense.
            for ind, n in enumerate(mocc):
                csite = sup_c.ciR(ind, mobile=True)[0][0]
                pos = sup_c.mobilepos[ind]
                cocc = sup[pos]
                self.assertEqual(0 if csite==cocc else 1, n,
                                 msg="Mobile failure: {}, {} has occupancy {}".format(pos, csite, cocc))
            for ind, n in enumerate(socc):
                csite = sup_c.ciR(ind, mobile=False)[0][0]
                pos = sup_c.specpos[ind]
                cocc = sup[pos]
                self.assertEqual(0 if csite==cocc else 1, n,
                                 msg="Spectator failure: {}, {} has occupancy {}".format(pos, csite, cocc))

    def testThresholds(self):
        """Do our thresholds function as expected?"""
        crys_strained = self.crys.strain(crystal.Voigtstrain(0.1, 0., -0.1, 0., 0., 0.))
        sup = supercell.Supercell(self.crys, 2*self.one)
        sup2 = supercell.Supercell(crys_strained, 2*self.one)
        sup2.fillperiodic((0,0), 0)
        POSCAR_str = sup2.POSCAR()
        # first, the safe operation:
        sup.POSCAR_occ(POSCAR_str)
        # now, with our threshold, which should raise a ValueError
        with self.assertRaises(ValueError):
            sup.POSCAR_occ(POSCAR_str, latt_threshold=1e-2)
        # now, let's make some displacements:
        sup2.pos += np.random.uniform(-0.1, 0.1, size=(sup2.size, 3))
        POSCAR_str = sup2.POSCAR()
        # first, the safe operation:
        sup.POSCAR_occ(POSCAR_str)
        # now, with our threshold, which should raise a ValueError
        with self.assertRaises(ValueError):
            sup.POSCAR_occ(POSCAR_str, disp_threshold=1e-5)


class ClusterSupercellTests(unittest.TestCase):
    """Tests of the Supercell Cluster class"""
    longMessage = False

    def setUp(self):
        self.crys = crystal.Crystal.FCC(1., chemistry='FCC')
        self.one = np.eye(3, dtype=int)

    def testClusterSupercellCreation(self):
        """Can we make a cluster supercell?"""
        sup = supercell.ClusterSupercell(self.crys, 3*self.one)
        self.assertIsInstance(sup, supercell.ClusterSupercell)

    def testIndexingSimple(self):
        """Check that the indexing behaves as we expect: FCC"""
        superlatt = np.array([[3,2,0], [-2, 3, 1], [2, -1, 4]])
        # R1, R2, R3 = superlatt[:,0], superlatt[:,1], superlatt[:,2]
        sup = supercell.ClusterSupercell(self.crys, superlatt)
        for n, Rv in enumerate(sup.Rveclist):
            m, mob = sup.index(Rv, (0,0))
            self.assertTrue(mob)
            self.assertEqual(n, m,
                             msg='Failure to match {} in supercell'.format(Rv))
            for Rext in superlatt.T:
                m, mob = sup.index(Rv+Rext, (0, 0))
                self.assertTrue(mob)
                self.assertEqual(n, m,
                                 msg='Failure to match {} in supercell'.format(Rv+Rext))

    def testIndexingComplex(self):
        """Check that the indexing behaves as we expect: HCP"""
        Ti = crystal.Crystal.HCP(1., chemistry='Ti')
        TiO= Ti.addbasis(Ti.Wyckoffpos(np.array([0., 0., 0.5])), chemistry=['O'])
        superlatt = np.array([[3,2,0], [-2, 3, 1], [2, -1, 4]])
        superinv = np.linalg.inv(superlatt)
        # R1, R2, R3 = superlatt[:,0], superlatt[:,1], superlatt[:,2]
        sup = supercell.ClusterSupercell(TiO, superlatt, spectator=[0])
        for c, mob in zip([0, 1], [False, True]):
            for i in range(len(TiO.basis[c])):
                ci = (c,i)
                for n, Rv in enumerate(sup.Rveclist):
                    m, mobile = sup.index(Rv, ci)
                    self.assertEqual(mob, mobile)
                    # positions in unit cell coordinates of our supercell:
                    pos = np.dot(superinv, TiO.basis[c][i] + Rv)
                    poscompare = sup.mobilepos[m] if mobile else sup.specpos[m]
                    # are we within a lattice vector *for the supercell* for our position?
                    posdiff = pos - poscompare
                    posdiff -= np.round(posdiff)
                    self.assertTrue(np.allclose(posdiff, 0),
                                    msg='Failure to match {} {}:\nindex: {} and {}, {} != {}'.format(ci, Rv, n, m, pos, poscompare))

    def testIndexingReverse(self):
        """Check that the ciR evaluates to index properly: HCP"""
        Ti = crystal.Crystal.HCP(1., chemistry='Ti')
        TiO= Ti.addbasis(Ti.Wyckoffpos(np.array([0., 0., 0.5])), chemistry=['O'])
        superlatt = np.array([[3,2,0], [-2, 3, 1], [2, -1, 4]])
        sup = supercell.ClusterSupercell(TiO, superlatt, spectator=[0])
        for N, mob in zip((sup.Nmobile, sup.Nspec), (True, False)):
            for n in range(sup.size*N):
                ci, R = sup.ciR(n, mob)
                self.assertEqual((n, mob), sup.index(R, ci))

    def testClusterEvalSimple(self):
        """Check that we can evaluate a cluster expansion: FCC"""
        FCC = self.crys
        Nsuper = 4
        A1 = FCC.cart2unit(np.array([Nsuper,0.,0.]))[0]
        A2 = FCC.cart2unit(np.array([0.,Nsuper,0.]))[0]
        A3 = FCC.cart2unit(np.array([0.,0.,Nsuper]))[0]
        sup = supercell.ClusterSupercell(FCC, np.array([A1, A2, A3]))
        # build some sites...
        s1 = cluster.ClusterSite.fromcryscart(FCC, np.array([0, 0, 0]))
        s2 = cluster.ClusterSite.fromcryscart(FCC, np.array([0., 0.5, 0.5]))
        s3 = cluster.ClusterSite.fromcryscart(FCC, np.array([0.5, 0., 0.5]))
        s4 = cluster.ClusterSite.fromcryscart(FCC, np.array([0.5, 0.5, 0.]))
        s5 = cluster.ClusterSite.fromcryscart(FCC, np.array([0., 0.5, -0.5]))
        # build some base clusters...
        c1 = cluster.Cluster([s1])
        c2 = cluster.Cluster([s1, s2])
        c3 = cluster.Cluster([s1, s2, s3])
        c3w = cluster.Cluster([s1, s2, s5])
        c4 = cluster.Cluster([s1, s2, s3, s4])
        # expand out into symmetric sets...
        clusterexp = [set([cl.g(FCC, g) for g in FCC.G]) for cl in [c1, c2, c3, c3w, c4]]
        mocc, socc = np.zeros(sup.size), np.zeros(0)
        clustercount = sup.evalcluster(mocc, socc, clusterexp)
        self.assertTrue(np.all(np.array([0,]*5 + [sup.size]) == clustercount))

        mocc, socc = np.ones(sup.size), np.zeros(0)
        clustercount = sup.evalcluster(mocc, socc, clusterexp)
        self.assertTrue(np.all(np.array([1, 6, 8, 12, 2, 1])*sup.size == clustercount))

        socc = np.zeros(0)
        for u1, u2, u3 in itertools.product([-0.5/Nsuper, 0.5/Nsuper], repeat=3):
            mocc = np.zeros(sup.size)
            # make a tetrahedron...
            for x in [(0., 0., 0.), (0., u2, u3), (u1, 0, u3), (u1, u2, 0)]:
                mocc[sup.indexpos(np.array(x))] = 1
            clustercount = sup.evalcluster(mocc, socc, clusterexp)
            self.assertTrue(np.all(np.array([4, 6, 4, 0, 1, sup.size]) == clustercount))

        for u in [-0.5/Nsuper, 0.5/Nsuper]:
            mocc = np.zeros(sup.size)
            # make an octahedron...
            for x in [(0., 0., 0.), (u, 0, u), (u, 0, -u), (u, u, 0), (u, -u, 0), (2*u, 0, 0)]:
                mocc[sup.indexpos(np.array(x))] = 1
            clustercount = sup.evalcluster(mocc, socc, clusterexp)
            self.assertTrue(np.all(np.array([6, 12, 8, 12, 0, sup.size]) == clustercount))

    def testClusterEvalSimple2(self):
        """Check that we can evaluate a cluster expansion: B2"""
        B2 = crystal.Crystal(np.eye(3), [[np.array([0., 0., 0.])],
                                         [np.array([0.5, 0.5, 0.5])]], ['A', 'B'])
        Nsuper = 4
        # build a supercell, but call the "A" atoms spectators to the "B" atoms
        sup = supercell.ClusterSupercell(B2, Nsuper*self.one, spectator=[0])
        # build some sites...
        sA1 = cluster.ClusterSite.fromcryscart(B2, np.array([0, 0, 0]))
        sB1 = cluster.ClusterSite.fromcryscart(B2, np.array([0.5, 0.5, 0.5]))
        sA2 = cluster.ClusterSite.fromcryscart(B2, np.array([1., 0., 0.]))
        sB2 = cluster.ClusterSite.fromcryscart(B2, np.array([-0.5, 0.5, 0.5]))
        # build some base clusters...
        cA = cluster.Cluster([sA1])
        cB = cluster.Cluster([sB1])
        cAB = cluster.Cluster([sA1, sB1])
        cAA = cluster.Cluster([sA1, sA2])
        cBB = cluster.Cluster([sB1, sB2])
        cABB = cluster.Cluster([sA1, sB1, sB2])
        # expand out into symmetric sets...
        clusterexp = [set([cl.g(B2, g) for g in B2.G]) for cl in [cA, cB, cAB, cAA, cBB]]
        mocc, socc = np.zeros(sup.size), np.zeros(sup.size)
        clustercount = sup.evalcluster(mocc, socc, clusterexp)
        self.assertTrue(np.all(np.array([0,]*5 + [sup.size]) == clustercount))

        mocc, socc = np.ones(sup.size), np.ones(sup.size)
        clustercount = sup.evalcluster(mocc, socc, clusterexp)
        self.assertTrue(np.all(np.array([1, 1, 8, 3, 3, 1])*sup.size == clustercount))

    def testClusterEvaluator(self):
        """Check that our cluster evaluator works"""
        B2 = crystal.Crystal(np.eye(3), [[np.array([0., 0., 0.])],
                                         [np.array([0.5, 0.5, 0.5])]], ['A', 'B'])
        Nsuper = 4
        # build a supercell, but call the "A" atoms spectators to the "B" atoms
        sup = supercell.ClusterSupercell(B2, Nsuper*self.one, spectator=[0])
        # build some sites...
        sA1 = cluster.ClusterSite.fromcryscart(B2, np.array([0, 0, 0]))
        sB1 = cluster.ClusterSite.fromcryscart(B2, np.array([0.5, 0.5, 0.5]))
        sA2 = cluster.ClusterSite.fromcryscart(B2, np.array([1., 0., 0.]))
        sB2 = cluster.ClusterSite.fromcryscart(B2, np.array([-0.5, 0.5, 0.5]))
        # build some base clusters...
        cA = cluster.Cluster([sA1])
        cB = cluster.Cluster([sB1])
        cAB = cluster.Cluster([sA1, sB1])
        cAA = cluster.Cluster([sA1, sA2])
        cBB = cluster.Cluster([sB1, sB2])
        cABB = cluster.Cluster([sA1, sB1, sB2])
        # expand out into symmetric sets...
        clusterexp = [set([cl.g(B2, g) for g in B2.G]) for cl in [cA, cB, cAB, cAA, cBB, cABB]]
        # ene = np.zeros(len(clusterexp)+1)
        ene = np.random.normal(size=len(clusterexp) + 1) # random interactions
        # work with a random spectator occupancy, then try out some mobile occupancies.
        # mocc, socc = np.zeros(sup.size), np.zeros(sup.size)
        for spec_try in range(10):
            socc = np.random.choice((0,1), size=sup.size)
            siteinteract, interact = sup.clusterevaluator(socc, clusterexp, ene)
            for mobile_try in range(10):
                mocc = np.random.choice((0,1), size=sup.size)
                clustercount = sup.evalcluster(mocc, socc, clusterexp)
                ene_direct = np.dot(ene, clustercount)
                interact_count = np.zeros(len(interact), dtype=int)
                for s, interlist in zip(mocc, siteinteract):
                    if s==0:
                        for m in interlist:
                            interact_count[m] += 1
                ene_count = sum(E for E, c in zip(interact, interact_count) if c==0)
                self.assertAlmostEqual(ene_direct, ene_count)

    def testJumpNetworkEvaluator(self):
        """Can we construct an efficient jump network evaluator?"""
        # *displaced* B2, to break symmetry
        # B2 = crystal.Crystal(np.eye(3), [[np.array([0., 0., 0.])],
        #                                  [np.array([0.5, 0.5, 0.5])]], ['A', 'B'])
        B2 = crystal.Crystal(np.eye(3), [[np.array([0., 0., 0.])],
                                         [np.array([0.55, 0.55, 0.55])]], ['A', 'B'])
        Nsuper = 4
        # build a supercell, but call the "A" atoms spectators to the "B" atoms
        sup = supercell.ClusterSupercell(B2, Nsuper*self.one, spectator=[0])
        chem = 1 # other atom is the spectator, so...
        clusterexp = cluster.makeclusters(B2, 1.2, 4)
        ene = np.random.normal(size=len(clusterexp) + 1)  # random interactions
        # ene = np.ones(len(clusterexp)+1)
        jumpnetwork = B2.jumpnetwork(chem, 1.01)
        eneT = np.random.normal(size=len(jumpnetwork))  # random barriers
        TSclusterexp = cluster.makeTSclusters(B2, chem, jumpnetwork, clusterexp)
        TSvalues = np.random.normal(size=len(TSclusterexp))
        # eneT = np.zeros(len(jumpnetwork))
        for spec_try in range(5):
            socc = np.random.choice((0,1), size=sup.size)
            MCsamp = cluster.MonteCarloSampler(sup, socc, clusterexp, ene)
            siteinteract, interact = sup.clusterevaluator(socc, clusterexp, ene)
            # make copies for testing comparisons...
            siteinteract0 = siteinteract.copy()
            interact0 = interact.copy()
            siteinteract, interact, jumps, interactrange = \
                sup.jumpnetworkevaluator(socc, clusterexp, ene, chem, jumpnetwork, eneT,
                                         TSclusterexp, TSvalues,
                                         siteinteract=siteinteract, interact=interact)
            # first, test that we have a reasonable setup...
            self.assertEqual(len(interact0), interactrange[-1])
            self.assertEqual(sum(len(jn) for jn in jumpnetwork)*sup.size, len(jumps))
            self.assertEqual(len(jumps)+1, len(interactrange))
            self.assertEqual(interact0, interact[:len(interact0)])
            for sint0, sint in zip(siteinteract0, siteinteract):
                self.assertEqual(sint0, sint[:len(sint0)])
            # now, let's make a mobile species distribution, and evaluate all possible transition
            # energies, and make sure that they agree with what our evaluator provides.
            mocc = np.random.choice((0,1), size=sup.size)
            interact_count = np.zeros(len(interact), dtype=int)
            for s, interlist in zip(mocc, siteinteract):
                if s == 0:
                    for m in interlist:
                        interact_count[m] += 1
            Nene, Njumps = interactrange[-1], len(jumps)
            ene_count = sum(E for E, c in zip(interact[:Nene], interact_count[:Nene]) if c == 0)
            ET = np.zeros(Njumps)
            for n in range(Njumps):
                ran = slice(interactrange[n-1], interactrange[n])
                ET[n] = sum(E for E, c in zip(interact[ran], interact_count[ran]) if c == 0)
            # now, to compare all of the jumps!
            for ((i, j), dx), Etrans in zip(jumps, ET):
                if mocc[i] == 0 or mocc[j] == 1: continue
                # we have a valid jump; now we need to back out which particular jump this would be:
                ci0, cj0 = sup.ciR(i)[0], sup.ciR(j)[0]
                E0 = 0
                for jn, ET_trial in zip(jumpnetwork, eneT):
                    for (i0, j0), dx0 in jn:
                        if ci0[1] == i0 and cj0[1] == j0 and np.allclose(dx, dx0):
                            E0 = ET_trial
                # now, we need to get the "LIMB" part of the barrier:
                # compute the interaction count after deoccupying i and occupying j:
                new_interact_count = interact_count.copy()
                for m in siteinteract[i]:
                    new_interact_count[m] += 1
                for m in siteinteract[j]:
                    new_interact_count[m] -= 1
                new_ene_count = sum(E for E, c in zip(interact[:Nene], new_interact_count[:Nene]) if c == 0)
                E0 += 0.5*(new_ene_count - ene_count)
                E0 += np.dot(TSvalues, sup.evalTScluster(mocc, socc, TSclusterexp, i, j, dx))
                self.assertAlmostEqual(E0, Etrans)<|MERGE_RESOLUTION|>--- conflicted
+++ resolved
@@ -5,11 +5,8 @@
 __author__ = 'Dallas R. Trinkle'
 
 import unittest
-<<<<<<< HEAD
+import itertools, copy, yaml
 import itertools, copy, textwrap
-=======
-import itertools, copy, yaml
->>>>>>> 1db645cb
 import numpy as np
 from onsager import crystal, supercell, cluster
 
