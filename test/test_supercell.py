"""
Unit tests for supercell class
"""

__author__ = 'Dallas R. Trinkle'

import unittest
<<<<<<< HEAD
import itertools, copy, yaml
=======
import itertools, copy, textwrap, yaml
>>>>>>> c15b420a
import numpy as np
from onsager import crystal, supercell, cluster


class FCCSuperTests(unittest.TestCase):
    """Tests to make sure we can make a supercell object."""
    longMessage = False

    def setUp(self):
        self.crys = crystal.Crystal.FCC(1., 'Al')
        self.one = np.eye(3, dtype=int)
        self.groupsupers = (self.one, 2 * self.one, np.array([[-1, 1, 1], [1, -1, 1], [1, 1, -1]]))

    def assertOrderingSuperEqual(self, s0, s1, msg=""):
        if s0 != s1:
            failmsg = msg + '\n'
            for line0, line1 in itertools.zip_longest(s0.__str__().splitlines(),
                                                      s1.__str__().splitlines(),
                                                      fillvalue=' - '):
                failmsg += line0 + '\t' + line1 + '\n'
            self.fail(msg=failmsg)

    def testSuper(self):
        """Can we make a supercell object?"""
        sup = supercell.Supercell(self.crys, self.one)
        self.assertNotEqual(sup, None)
        self.assertEqual(sup.Nchem, self.crys.Nchem)
        sup = supercell.Supercell(self.crys, self.one, interstitial=(1,))
        self.assertNotEqual(sup, None)
        sup = supercell.Supercell(self.crys, self.one, Nsolute=5)
        self.assertNotEqual(sup, None)
        self.assertEqual(sup.Nchem, self.crys.Nchem + 5)
        with self.assertRaises(ZeroDivisionError):
            supercell.Supercell(self.crys, np.zeros((3, 3), dtype=int))

    def testEqualityCopy(self):
        """Can we copy a supercell, and is it equal to itself?"""
        super0 = supercell.Supercell(self.crys, self.one)
        super2 = super0.copy()
        self.assertOrderingSuperEqual(super0, super2, msg="copy not equal")

    def testTrans(self):
        """Can we correctly generates the translations?"""
        size, invsup, tlist, tdict = supercell.Supercell.maketrans(self.one)
        self.assertEqual(size, 1)
        self.assertTrue(np.all(tlist[0] == 0))
        size, invsup, tlist, tdict = supercell.Supercell.maketrans(2 * self.one)
        self.assertEqual(size, 8)
        for tv in tlist:
            self.assertTrue(all(tvi == 0 or tvi == 4 for tvi in tv))
        sup = np.array([[0, 1, 1], [1, 0, 1], [1, 1, 0]])
        size, invsup, tlist, tdict = supercell.Supercell.maketrans(sup)
        self.assertEqual(size, 2)
        for tv in tlist:
            self.assertTrue(np.all(tv == 0) or np.all(tv == 1))
        # Try making a whole series of supercells; if they fail, will raise an Arithmetic exception:
        for n in range(100):
            randsuper = np.random.randint(-5, 6, size=(3, 3))
            if np.allclose(np.linalg.det(randsuper), 0):
                with self.assertRaises(ZeroDivisionError):
                    supercell.Supercell.maketrans(randsuper)
                continue
            size, invsup, tlist, tdict = supercell.Supercell.maketrans(randsuper)
            self.assertTrue(len(tlist) == size)

    def testSites(self):
        """Do we have the correct sites in our supercell?"""
        for n in range(100):
            randsuper = np.random.randint(-5, 6, size=(3, 3))
            if np.allclose(np.linalg.det(randsuper), 0): continue
            # for efficiency we don't bother generating group ops,
            # and also to avoid warnings about broken symmetry
            sup = supercell.Supercell(self.crys, randsuper, NOSYM=True)
            Rdictset = {ci: set() for ci in self.crys.atomindices}
            for u in sup.pos:
                x = np.dot(self.crys.lattice, np.dot(randsuper, u))
                R, ci = self.crys.cart2pos(x)
                self.assertNotEqual(ci, None)
                Rtup = tuple(R)
                self.assertNotIn(Rtup, Rdictset[ci])
                Rdictset[ci].add(Rtup)
            for v in Rdictset.values():
                self.assertEqual(len(v), sup.size)

    def testGroupOps(self):
        """Do we correctly generate group operations inside the supercell?"""
        for nmat in self.groupsupers:
            sup = supercell.Supercell(self.crys, nmat)
            # print(superlatt)
            # for g in superlatt.G: if np.all(g.rot==self.one): print(g)
            self.assertEqual(len(sup.G), len(self.crys.G) * sup.size)
            invlatt = np.linalg.inv(sup.lattice)
            superposcart = [np.dot(sup.lattice, u) for u in sup.pos]
            for g in sup.G:
                for i, x, u in zip(itertools.count(), superposcart, sup.pos):
                    gx = np.dot(g.cartrot, x) + np.dot(sup.lattice, g.trans)
                    gu = crystal.incell(np.dot(invlatt, gx))
                    gu0 = crystal.incell(np.dot(g.rot, u) + g.trans)
                    gi = g.indexmap[0][i]
                    if not np.allclose(gu, gu0):
                        self.assertTrue(np.allclose(gu, gu0),
                                        msg="{}\nProblem with GroupOp:\n{}\n{} != {}".format(sup, g, gu, gu0))
                    if not np.allclose(gu, sup.pos[gi]):
                        self.assertTrue(np.allclose(gu, sup.pos[gi]),
                                        msg="{}\nProblem with GroupOp:\n{}\nIndexing: {} != {}".format(sup, g, gu,
                                                                                                       sup.pos[gi]))
        # do we successfully raise a Warning about broken symmetry?
        with self.assertWarns(RuntimeWarning):
            brokensymmsuper = np.array([[3, -5, 2], [-1, 2, 3], [4, -2, 1]])
            supercell.Supercell(self.crys, brokensymmsuper)

    def testSanity(self):
        """Does __sane__ operate as it should?"""
        # we use NOSYM for speed only
        sup = supercell.Supercell(self.crys, 3 * self.one, Nsolute=1, NOSYM=True)
        self.assertTrue(sup.__sane__(), msg='Empty supercell not sane?')
        # do a bunch of random operations, make sure we remain sane:
        Ntests = 100
        for c, ind in zip(np.random.randint(-1, sup.Nchem, size=Ntests),
                          np.random.randint(sup.size * sup.N, size=Ntests)):
            sup.setocc(ind, c)
            if not sup.__sane__():
                self.assertTrue(False, msg='Supercell:\n{}\nnot sane?'.format(sup))
        # Now! Break sanity (and then repair it)
        for c, ind in zip(np.random.randint(-1, sup.Nchem, size=Ntests),
                          np.random.randint(sup.size * sup.N, size=Ntests)):
            c0 = sup.occ[ind]
            if c == c0: continue
            sup.occ[ind] = c
            self.assertFalse(sup.__sane__())
            sup.occ[ind] = c0
            if not sup.__sane__():
                self.assertTrue(False, msg='Supercell:\n{}\nnot sane?'.format(sup))

    def testIndex(self):
        """Test that we can use index into our supercell appropriately"""
        for n in range(10):
            randsuper = np.random.randint(-5, 6, size=(3, 3))
            if np.allclose(np.linalg.det(randsuper), 0): continue
            # for efficiency we don't bother generating group ops,
            # and also to avoid warnings about broken symmetry
            sup = supercell.Supercell(self.crys, randsuper, NOSYM=True)
            for ind, u in enumerate(sup.pos):
                self.assertEqual(ind, sup.index(u))
                delta = np.random.uniform(-0.01, 0.01, size=3)
                self.assertEqual(ind, sup.index(crystal.incell(u + delta)))
            # test out setting by making a copy "by hand"
            randcopy = sup.copy()  # starts out empty, too.
            Ntests = 30
            for c, ind in zip(np.random.randint(-1, sup.Nchem, size=Ntests),
                              np.random.randint(sup.size * sup.N, size=Ntests)):
                sup.setocc(ind, c)
            for c, poslist in enumerate(sup.occposlist()):
                for pos in poslist:
                    randcopy[pos] = c
            self.assertOrderingSuperEqual(sup, randcopy, msg='Indexing fail?')

    def testMultiply(self):
        """Can we multiply a supercell by our group operations successfully?"""
        sup = supercell.Supercell(self.crys, 3 * self.one, Nsolute=1)
        # set up some random occupancy
        Ntests = 100
        for c, ind in zip(np.random.randint(-1, sup.Nchem, size=Ntests),
                          np.random.randint(sup.size * sup.N, size=Ntests)):
            sup.setocc(ind, c)
        g_occ = sup.occ.copy()
        for g in sup.G:
            gsuper = g * sup
            if not gsuper.__sane__():
                self.assertTrue(False, msg='GroupOp:\n{}\nbreaks sanity?'.format(g))
            # because it's sane, we *only* need to test that occupation is correct
            # indexmap[0]: each entry is the index where it "lands"
            for n in range(sup.size * sup.N):
                g_occ[g.indexmap[0][n]] = sup.occ[n]
            self.assertTrue(np.all(g_occ == gsuper.occ))
            # rotate a few sites, see if they match up:
            for ind in np.random.randint(sup.size * sup.N, size=Ntests // 10):
                gu = crystal.incell(np.dot(g.rot, sup.pos[ind]) + g.trans)
                self.assertIsInstance(gu, np.ndarray)
                self.assertOrderingSuperEqual(gsuper[gu], sup[ind], msg='Group operation fail?')
        # quick test of multiplying the other direction, and in-place (which should all call the same code)
        self.assertOrderingSuperEqual(gsuper, sup * g, msg='Other rotation fail?')
        sup *= g
        self.assertOrderingSuperEqual(gsuper, sup, msg='In place rotation fail?')

    def testReorder(self):
        """Can we reorder a supercell?"""
        sup = supercell.Supercell(self.crys, 3 * self.one, Nsolute=1)
        sup.definesolute(sup.Nchem - 1, 's')
        # set up some random occupancy
        Ntests = 100
        for c, ind in zip(np.random.randint(-1, sup.Nchem, size=Ntests),
                          np.random.randint(sup.size * sup.N, size=Ntests)):
            sup.setocc(ind, c)
        # Try some simple reorderings: 1. unity permutation; 2. pop+push; 3. reversal
        supercopy = sup.copy()
        unitymap = [[i for i in range(len(clist))] for clist in sup.chemorder]
        supercopy.reorder(unitymap)
        self.assertOrderingSuperEqual(sup, supercopy, msg='Reordering fail with unity?')
        popmap = []
        for c, clist in enumerate(sup.chemorder):
            n = len(clist)
            popmap.append([(i + 1) % n for i in range(n)])
            indpoppush = clist[0]
            sup.setocc(indpoppush, -1)
            sup.setocc(indpoppush, c)  # *now* should be at the *end* of the chemorder list
        supercopy.reorder(popmap)
        self.assertOrderingSuperEqual(sup, supercopy, msg='Reordering fail with "pop/push"?')
        revmap = []
        for c, clist in enumerate(sup.chemorder):
            n = len(clist)
            revmap.append([(n - 1 - i) for i in range(n)])
            cl = clist.copy()  # need to be careful, since clist gets modified by our popping...
            for indpoppush in cl:
                sup.setocc(indpoppush, -1)
            cl.reverse()
            for indpoppush in cl:
                sup.setocc(indpoppush, c)
        supercopy.reorder(revmap)
        self.assertOrderingSuperEqual(sup, supercopy, msg='Reordering fail with reverse?')
        # test out a bad mapping:
        badmap = [[i % 2 for i in range(len(clist))] for clist in sup.chemorder]
        with self.assertRaises(ValueError):
            supercopy.reorder(badmap)
        self.assertOrderingSuperEqual(sup, supercopy, msg='Reordering is not safe after fail?')

    def testEquivalenceMap(self):
        """Can we construct an equivalence map between two supercells?"""
        sup = supercell.Supercell(self.crys, 3 * self.one, Nsolute=1)
        sup.definesolute(sup.Nchem - 1, 's')
        # set up some random occupancy
        Ntests = 100
        for c, ind in zip(np.random.randint(-1, sup.Nchem, size=Ntests),
                          np.random.randint(sup.size * sup.N, size=Ntests)):
            sup.setocc(ind, c)
        supercopy = sup.copy()
        # first equivalence test: introduce some random permutations of ordering of supercell
        for ind in np.random.randint(sup.size * sup.N, size=Ntests):
            c, sup[ind] = sup[ind], -1
            sup[ind] = c
        g, mapping = supercopy.equivalencemap(sup)
        self.assertNotEqual(g, None, msg='Cannot map between permutation?')
        supercopy.reorder(mapping)
        self.assertOrderingSuperEqual(sup, supercopy, msg='Improper map from random permutation')
        # apply all of the group operations, and see how they perform:
        for g in sup.G:
            gsuper = g * sup
            for ind in np.random.randint(sup.size * sup.N, size=Ntests):
                c, gsuper[ind] = gsuper[ind], -1
                gsuper[ind] = c
            g0, mapping = supercopy.equivalencemap(gsuper)
            if g != g0:
                msg = 'Group operations not equal?\n'
                for line0, line1 in itertools.zip_longest(g.__str__().splitlines(),
                                                          g0.__str__().splitlines(),
                                                          fillvalue=' - '):
                    msg += line0 + '\t' + line1 + '\n'
                self.fail(msg=msg)
            self.assertOrderingSuperEqual((g0 * supercopy).reorder(mapping), gsuper,
                                          msg='Group operation + mapping failure?')
            # do the testing with occposlist, since that's what this is really for...
            rotoccposlist = [[crystal.incell(np.dot(g0.rot, pos) + g0.trans) for pos in poslist]
                             for poslist in supercopy.occposlist()]
            # now, reorder:
            reorderoccposlist = copy.deepcopy(rotoccposlist)
            for reposlist, poslist, remap in zip(reorderoccposlist, rotoccposlist, mapping):
                for i, m in enumerate(remap):
                    reposlist[i] = poslist[m]
            for reposlist, gposlist in zip(reorderoccposlist, gsuper.occposlist()):
                for repos, gpos in zip(reposlist, gposlist):
                    self.assertTrue(np.allclose(repos, gpos),
                                    msg='Reordering the unit cell position failed?')

        # now try something that *shouldn't* be equivalent:
        for ind in np.random.randint(sup.size * sup.N, size=Ntests):
            # a chemical "permutation":
            sup[ind] = (sup[ind] + 2) % (sup.Nchem + 1) - 1
        g, mapping = supercopy.equivalencemap(sup)
        self.assertEqual(g, None, msg='Found a mapping where one should not exist?')


class HCPSuperTests(FCCSuperTests):
    """Tests to make sure we can make a supercell object: based on HCP"""
    longMessage = False

    def setUp(self):
        self.crys = crystal.Crystal.HCP(1., chemistry='Ti')
        self.one = np.eye(3, dtype=int)
        self.groupsupers = (self.one, 2 * self.one, 3 * self.one,
                            np.array([[2, 0, 0], [0, 2, 0], [0, 0, 3]]),
                            np.array([[1, 1, 0], [0, 1, 0], [0, 0, 2]]))


class InterstitialSuperTests(HCPSuperTests):
    """Tests to make sure we can make a supercell object: HCP + interstitials"""
    longMessage = False

    def setUp(self):
        crys = crystal.Crystal.HCP(1., chemistry='Ti')
        self.crys = crys.addbasis(crys.Wyckoffpos(np.array([0., 0., 0.5])), chemistry=['O'])
        self.one = np.eye(3, dtype=int)
        self.groupsupers = (self.one, 2 * self.one,
                            np.array([[2, 0, 0], [0, 2, 0], [0, 0, 3]]),
                            np.array([[1, 1, 0], [0, 1, 0], [0, 0, 2]]))

    def testFillPeriodic(self):
        """Can we fill up our periodic cell?"""
        sup = supercell.Supercell(self.crys, 3 * self.one, interstitial=[1])
        sup.fillperiodic((0, 0))
        self.assertEqual(len(sup.chemorder[0]), sup.size * len(self.crys.basis[0]))
        for n in range(1, sup.Nchem):
            self.assertEqual(len(sup.chemorder[n]), 0)
        for ind in range(sup.size * sup.N):
            if ind in sup.chemorder[0]:
                self.assertEqual(sup.occ[ind], 0)  # occupied with correct chemistry
            else:
                self.assertEqual(sup.occ[ind], -1)  # vacancy
        for ci in next((wset for wset in self.crys.Wyckoff if (0, 0) in wset), None):
            i = self.crys.atomindices.index(ci)
            for n in range(sup.size):
                self.assertIn(n * sup.N + i, sup.chemorder[0])

    def testIndexExceptions(self):
        """Do we get raise indexing errors as appropriate?"""
        sup = supercell.Supercell(self.crys, 3 * self.one, interstitial=[1])
        with self.assertRaises(IndexError):
            sup.definesolute(0, 'Mg')
        with self.assertRaises(IndexError):
            sup.definesolute(-1, 'Mg')
        with self.assertRaises(IndexError):
            sup.definesolute(2, 'Mg')
        with self.assertRaises(IndexError):
            sup.setocc(0, 2)
        with self.assertRaises(IndexError):
            sup.setocc(sup.size * sup.N, 0)
        # and... all of the following should be *safe* operations:
        sup.setocc(0, 0)
        sup.setocc(-1, 0)
        sup = supercell.Supercell(self.crys, self.one, interstitial=[1], Nsolute=1)
        sup.definesolute(2, 'Mg')

    def testYAML(self):
        """Can we read/write YAML representation of a supercell?"""
        sup = supercell.Supercell(self.crys, 3 * self.one, interstitial=[1])
        YAMLstring = yaml.dump(sup)
<<<<<<< HEAD
        superYAML = yaml.load(YAMLstring)
=======
        superYAML = yaml.load(YAMLstring, Loader=yaml.Loader)
>>>>>>> c15b420a
        self.assertOrderingSuperEqual(sup, superYAML, msg='YAML write/read fail?')
        # print(YAMLstring)


class SupercellParsing(unittest.TestCase):
    """Tests to make sure we can read a POSCAR into a Supercell object, and manipulate."""
    longMessage = False

    def setUp(self):
        self.crys = crystal.Crystal.FCC(1., 'Al')
        self.one = np.eye(3, dtype=int)

    def testReadPOSCAR(self):
        """Can we read what we write? (simple FCC)"""
        sup = supercell.Supercell(self.crys, 4 * self.one)
        sup2 = sup.copy()
        sup.fillperiodic((0,0))
        testname = 'test'
        POSCAR_str = sup.POSCAR(testname)
        name = sup2.POSCAR_occ(POSCAR_str)
        self.assertEqual(testname + ' {}({})'.format(self.crys.chemistry[0], sup.N*sup.size), name)
        for n, occ, occ2 in zip(itertools.count(), sup.occ, sup2.occ):
            self.assertEqual(occ, occ2, msg='Failure at {}'.format(n))
        POSCAR_str2 = sup2.POSCAR(testname)
        self.assertEqual(POSCAR_str, POSCAR_str2)

    def testReadB2POSCAR(self):
        """Can we read what we write? (B2)"""
        B2 = crystal.Crystal(np.eye(3), [[np.array([0.,0.,0.])], [np.array([0.5,0.5,0.5])]], ['A', 'B'])
        nsuper = 4*self.one
        sup = supercell.Supercell(B2, nsuper, Nsolute=1)
        sup.definesolute(2, 'C')
        # make up some random occupancies, and see how we do...
        sup2 = sup.copy()
        Ntests = sup.size*sup.N
        for _ in range(16):
            for c, ind in zip(np.random.randint(-1, sup.Nchem, size=Ntests),
                              np.random.randint(sup.size * sup.N, size=Ntests)):
                sup.setocc(ind, c)
            sup2.POSCAR_occ(sup.POSCAR())
            for n, occ, occ2 in zip(itertools.count(), sup.occ, sup2.occ):
                self.assertEqual(occ, occ2, msg='Failure at {}'.format(n))

    def testReadPOSCAR_hand(self):
        """Can we read a simple example POSCAR?"""
        nsuper = np.array([[-1,1,1], [1,-1,1], [1,1,-1]]) # 4 atom cubic unit cell, FCC
        poslist = [np.array([0., 0., 0.]), np.array([0.5, 0.5, 0.]), np.array([0.0, 0.5, 0.5])]
        vaclist = [np.array([0.5, 0., 0.5])]
        POSCAR_str = textwrap.dedent("""\
        Test supercell (written by hand!)
        1.0
        1.0 0.0 0.0
        0.0 1.0 0.0
        0.0 0.0 1.0
        3
        Direct
        """)
        for pos in poslist:
            POSCAR_str += "{} {} {}\n".format(pos[0], pos[1], pos[2])
        sup = supercell.Supercell(self.crys, nsuper)
        sup.POSCAR_occ(POSCAR_str, disp_threshold=1e-2, latt_threshold=1e-2)
        for pos in poslist:
            self.assertEqual(0, sup[pos])
        for vac in vaclist:
            self.assertEqual(-1, sup[vac])

    def test_chemmapping(self):
        """Does the chemmapping function behave logically?"""
        B2 = crystal.Crystal(np.eye(3), [[np.array([0.,0.,0.])], [np.array([0.5,0.5,0.5])]], ['A', 'B'])
        nsuper = 1*self.one
        sup = supercell.Supercell(B2, nsuper, Nsolute=1)
        sup.definesolute(2, 'C')
        chemmapping = sup.defect_chemmapping()
        for csite in range(B2.Nchem):
            for cocc in range(-1, sup.Nchem):
                if csite == cocc:
                    self.assertEqual(0, chemmapping[csite][cocc])
                else:
                    self.assertEqual(1, chemmapping[csite][cocc])

    def testSuperIntoOccupancies(self):
        """Can we construct our mobile and spectator occupancy vectors? (B2)"""
        B2 = crystal.Crystal(np.eye(3), [[np.array([0.,0.,0.])], [np.array([0.5,0.5,0.5])]], ['A', 'B'])
        nsuper = 4*self.one
        sup = supercell.Supercell(B2, nsuper, Nsolute=1)
        sup.definesolute(2, 'C')
        sup_c = supercell.ClusterSupercell(B2, nsuper, spectator=(1,))
        # make up some random occupancies, and see how we do...
        Ntests = sup.size*sup.N
        for _ in range(16):
            for c, ind in zip(np.random.randint(-1, sup.Nchem, size=Ntests),
                              np.random.randint(sup.size * sup.N, size=Ntests)):
                sup.setocc(ind, c)
            mocc, socc = sup_c.Supercell_occ(sup)
            # Now... to check that it all makes sense.
            for ind, n in enumerate(mocc):
                csite = sup_c.ciR(ind, mobile=True)[0][0]
                pos = sup_c.mobilepos[ind]
                cocc = sup[pos]
                self.assertEqual(0 if csite==cocc else 1, n,
                                 msg="Mobile failure: {}, {} has occupancy {}".format(pos, csite, cocc))
            for ind, n in enumerate(socc):
                csite = sup_c.ciR(ind, mobile=False)[0][0]
                pos = sup_c.specpos[ind]
                cocc = sup[pos]
                self.assertEqual(0 if csite==cocc else 1, n,
                                 msg="Spectator failure: {}, {} has occupancy {}".format(pos, csite, cocc))

    def testThresholds(self):
        """Do our thresholds function as expected?"""
        crys_strained = self.crys.strain(crystal.Voigtstrain(0.1, 0., -0.1, 0., 0., 0.))
        sup = supercell.Supercell(self.crys, 2*self.one)
        sup2 = supercell.Supercell(crys_strained, 2*self.one)
        sup2.fillperiodic((0,0), 0)
        POSCAR_str = sup2.POSCAR()
        # first, the safe operation:
        sup.POSCAR_occ(POSCAR_str)
        # now, with our threshold, which should raise a ValueError
        with self.assertRaises(ValueError):
            sup.POSCAR_occ(POSCAR_str, latt_threshold=1e-2)
        # now, let's make some displacements:
        sup2.pos += np.random.uniform(-0.1, 0.1, size=(sup2.size, 3))
        POSCAR_str = sup2.POSCAR()
        # first, the safe operation:
        sup.POSCAR_occ(POSCAR_str)
        # now, with our threshold, which should raise a ValueError
        with self.assertRaises(ValueError):
            sup.POSCAR_occ(POSCAR_str, disp_threshold=1e-5)


class ClusterSupercellTests(unittest.TestCase):
    """Tests of the Supercell Cluster class"""
    longMessage = False

    def setUp(self):
        self.crys = crystal.Crystal.FCC(1., chemistry='FCC')
        self.one = np.eye(3, dtype=int)

    def testClusterSupercellCreation(self):
        """Can we make a cluster supercell?"""
        sup = supercell.ClusterSupercell(self.crys, 3*self.one)
        self.assertIsInstance(sup, supercell.ClusterSupercell)

    def testClusterVacancy(self):
        """Can we put a vacancy into a supercell?"""
        sup = supercell.ClusterSupercell(self.crys, 3*self.one)
        sup.addvacancy(0)
        self.assertEqual(0, sup.vacancy)

    def testIndexingSimple(self):
        """Check that the indexing behaves as we expect: FCC"""
        superlatt = np.array([[3,2,0], [-2, 3, 1], [2, -1, 4]])
        # R1, R2, R3 = superlatt[:,0], superlatt[:,1], superlatt[:,2]
        sup = supercell.ClusterSupercell(self.crys, superlatt)
        for n, Rv in enumerate(sup.Rveclist):
            m, mob = sup.index(Rv, (0,0))
            self.assertTrue(mob)
            self.assertEqual(n, m,
                             msg='Failure to match {} in supercell'.format(Rv))
            for Rext in superlatt.T:
                m, mob = sup.index(Rv+Rext, (0, 0))
                self.assertTrue(mob)
                self.assertEqual(n, m,
                                 msg='Failure to match {} in supercell'.format(Rv+Rext))

    def testIndexingComplex(self):
        """Check that the indexing behaves as we expect: HCP"""
        Ti = crystal.Crystal.HCP(1., chemistry='Ti')
        TiO= Ti.addbasis(Ti.Wyckoffpos(np.array([0., 0., 0.5])), chemistry=['O'])
        superlatt = np.array([[3,2,0], [-2, 3, 1], [2, -1, 4]])
        superinv = np.linalg.inv(superlatt)
        # R1, R2, R3 = superlatt[:,0], superlatt[:,1], superlatt[:,2]
        sup = supercell.ClusterSupercell(TiO, superlatt, spectator=[0])
        for c, mob in zip([0, 1], [False, True]):
            for i in range(len(TiO.basis[c])):
                ci = (c,i)
                for n, Rv in enumerate(sup.Rveclist):
                    m, mobile = sup.index(Rv, ci)
                    self.assertEqual(mob, mobile)
                    # positions in unit cell coordinates of our supercell:
                    pos = np.dot(superinv, TiO.basis[c][i] + Rv)
                    poscompare = sup.mobilepos[m] if mobile else sup.specpos[m]
                    # are we within a lattice vector *for the supercell* for our position?
                    posdiff = pos - poscompare
                    posdiff -= np.round(posdiff)
                    self.assertTrue(np.allclose(posdiff, 0),
                                    msg='Failure to match {} {}:\nindex: {} and {}, {} != {}'.format(ci, Rv, n, m, pos, poscompare))

    def testIndexingReverse(self):
        """Check that the ciR evaluates to index properly: HCP"""
        Ti = crystal.Crystal.HCP(1., chemistry='Ti')
        TiO= Ti.addbasis(Ti.Wyckoffpos(np.array([0., 0., 0.5])), chemistry=['O'])
        superlatt = np.array([[3,2,0], [-2, 3, 1], [2, -1, 4]])
        sup = supercell.ClusterSupercell(TiO, superlatt, spectator=[0])
        for N, mob in zip((sup.Nmobile, sup.Nspec), (True, False)):
            for n in range(sup.size*N):
                ci, R = sup.ciR(n, mob)
                self.assertEqual((n, mob), sup.index(R, ci))

    def testExpIqx(self):
        """Do we construct a reasonable phase matrix?"""
        FCC = self.crys
        nmax = 5
        for _ in range(16):
            det = 0
            while det < 1.5:
                superlatt = np.random.choice(range(-nmax, nmax+1), size=(3,3))
                det = np.linalg.det(superlatt)
            sup = supercell.ClusterSupercell(FCC, superlatt)
            zeroind = sup.indexpos(np.zeros(3))[0]
            expiqx, gammaind = sup.expiqx()
            self.assertEqual((sup.size, sup.size), expiqx.shape)
            for n in range(sup.size):
                sumvalue = 0 if n != gammaind else sup.size
                self.assertAlmostEqual(sumvalue, np.sum(expiqx[n]))
            for n in range(sup.size):
                sumvalue = 0 if n != zeroind else sup.size
                self.assertAlmostEqual(sumvalue, np.sum(expiqx[:,n]))
            self.assertTrue(np.allclose(sup.size*np.eye(sup.size),
                                        np.dot(expiqx.T.conj(), expiqx)))

    def testClusterEvalSimple(self):
        """Check that we can evaluate a cluster expansion: FCC"""
        FCC = self.crys
        Nsuper = 4
        A1 = FCC.cart2unit(np.array([Nsuper,0.,0.]))[0]
        A2 = FCC.cart2unit(np.array([0.,Nsuper,0.]))[0]
        A3 = FCC.cart2unit(np.array([0.,0.,Nsuper]))[0]
        sup = supercell.ClusterSupercell(FCC, np.array([A1, A2, A3]))
        # build some sites...
        s1 = cluster.ClusterSite.fromcryscart(FCC, np.array([0, 0, 0]))
        s2 = cluster.ClusterSite.fromcryscart(FCC, np.array([0., 0.5, 0.5]))
        s3 = cluster.ClusterSite.fromcryscart(FCC, np.array([0.5, 0., 0.5]))
        s4 = cluster.ClusterSite.fromcryscart(FCC, np.array([0.5, 0.5, 0.]))
        s5 = cluster.ClusterSite.fromcryscart(FCC, np.array([0., 0.5, -0.5]))
        # build some base clusters...
        c1 = cluster.Cluster([s1])
        c2 = cluster.Cluster([s1, s2])
        c3 = cluster.Cluster([s1, s2, s3])
        c3w = cluster.Cluster([s1, s2, s5])
        c4 = cluster.Cluster([s1, s2, s3, s4])
        # expand out into symmetric sets...
        clusterexp = [set([cl.g(FCC, g) for g in FCC.G]) for cl in [c1, c2, c3, c3w, c4]]
        mocc, socc = np.zeros(sup.size), np.zeros(0)
        clustercount = sup.evalcluster(mocc, socc, clusterexp)
        self.assertTrue(np.all(np.array([0,]*5 + [sup.size]) == clustercount))

        mocc, socc = np.ones(sup.size), np.zeros(0)
        clustercount = sup.evalcluster(mocc, socc, clusterexp)
        self.assertTrue(np.all(np.array([1, 6, 8, 12, 2, 1])*sup.size == clustercount))

        socc = np.zeros(0)
        for u1, u2, u3 in itertools.product([-0.5/Nsuper, 0.5/Nsuper], repeat=3):
            mocc = np.zeros(sup.size)
            # make a tetrahedron...
            for x in [(0., 0., 0.), (0., u2, u3), (u1, 0, u3), (u1, u2, 0)]:
                mocc[sup.indexpos(np.array(x))] = 1
            clustercount = sup.evalcluster(mocc, socc, clusterexp)
            self.assertTrue(np.all(np.array([4, 6, 4, 0, 1, sup.size]) == clustercount))

        for u in [-0.5/Nsuper, 0.5/Nsuper]:
            mocc = np.zeros(sup.size)
            # make an octahedron...
            for x in [(0., 0., 0.), (u, 0, u), (u, 0, -u), (u, u, 0), (u, -u, 0), (2*u, 0, 0)]:
                mocc[sup.indexpos(np.array(x))] = 1
            clustercount = sup.evalcluster(mocc, socc, clusterexp)
            self.assertTrue(np.all(np.array([6, 12, 8, 12, 0, sup.size]) == clustercount))

    def testClusterEvalSimple2(self):
        """Check that we can evaluate a cluster expansion: B2"""
        B2 = crystal.Crystal(np.eye(3), [[np.array([0., 0., 0.])],
                                         [np.array([0.5, 0.5, 0.5])]], ['A', 'B'])
        Nsuper = 4
        # build a supercell, but call the "A" atoms spectators to the "B" atoms
        sup = supercell.ClusterSupercell(B2, Nsuper*self.one, spectator=[0])
        # build some sites...
        sA1 = cluster.ClusterSite.fromcryscart(B2, np.array([0, 0, 0]))
        sB1 = cluster.ClusterSite.fromcryscart(B2, np.array([0.5, 0.5, 0.5]))
        sA2 = cluster.ClusterSite.fromcryscart(B2, np.array([1., 0., 0.]))
        sB2 = cluster.ClusterSite.fromcryscart(B2, np.array([-0.5, 0.5, 0.5]))
        # build some base clusters...
        cA = cluster.Cluster([sA1])
        cB = cluster.Cluster([sB1])
        cAB = cluster.Cluster([sA1, sB1])
        cAA = cluster.Cluster([sA1, sA2])
        cBB = cluster.Cluster([sB1, sB2])
        cABB = cluster.Cluster([sA1, sB1, sB2])
        # expand out into symmetric sets...
        clusterexp = [set([cl.g(B2, g) for g in B2.G]) for cl in [cA, cB, cAB, cAA, cBB]]
        mocc, socc = np.zeros(sup.size), np.zeros(sup.size)
        clustercount = sup.evalcluster(mocc, socc, clusterexp)
        self.assertTrue(np.all(np.array([0,]*5 + [sup.size]) == clustercount))

        mocc, socc = np.ones(sup.size), np.ones(sup.size)
        clustercount = sup.evalcluster(mocc, socc, clusterexp)
        self.assertTrue(np.all(np.array([1, 1, 8, 3, 3, 1])*sup.size == clustercount))

    def testClusterEvalVacancy(self):
        """Check that we can evaluate a cluster expansion with vacancies: FCC"""
        FCC = self.crys
        Nsuper = 4
        A1 = FCC.cart2unit(np.array([Nsuper,0.,0.]))[0]
        A2 = FCC.cart2unit(np.array([0.,Nsuper,0.]))[0]
        A3 = FCC.cart2unit(np.array([0.,0.,Nsuper]))[0]
        sup = supercell.ClusterSupercell(FCC, np.array([A1, A2, A3]))
        sup.addvacancy(0)  # put in a vacancy at the origin
        # build some sites...
        s1 = cluster.ClusterSite.fromcryscart(FCC, np.array([0, 0, 0]))
        s2 = cluster.ClusterSite.fromcryscart(FCC, np.array([0., 0.5, 0.5]))
        s3 = cluster.ClusterSite.fromcryscart(FCC, np.array([0.5, 0., 0.5]))
        s4 = cluster.ClusterSite.fromcryscart(FCC, np.array([0.5, 0.5, 0.]))
        s5 = cluster.ClusterSite.fromcryscart(FCC, np.array([0., 0.5, -0.5]))
        # build some base clusters...
        c1 = cluster.Cluster([s1])
        c2 = cluster.Cluster([s1, s2])
        c3 = cluster.Cluster([s1, s2, s3])
        c3w = cluster.Cluster([s1, s2, s5])
        c4 = cluster.Cluster([s1, s2, s3, s4])
        c1v = cluster.Cluster([s1], vacancy=True)
        c2v = cluster.Cluster([s1, s2], vacancy=True)
        c3v = cluster.Cluster([s1, s2, s3], vacancy=True)
        c3wv = cluster.Cluster([s1, s2, s5], vacancy=True)
        c4v = cluster.Cluster([s1, s2, s3, s4], vacancy=True)
        # expand out into symmetric sets... includes both regular *and* vacancy clusters
        clusterexp = [set([cl.g(FCC, g) for g in FCC.G]) for cl in [c1, c2, c3, c3w, c4,
                                                                    c1v, c2v, c3v, c3wv, c4v]]
        mocc, socc = np.zeros(sup.size), np.zeros(0)
        mocc[0] = -1  # put in the vacancy
        clustercount = sup.evalcluster(mocc, socc, clusterexp)
        self.assertTrue(np.all(np.array([0, 0, 0, 0, 0,
                                         1, 0, 0, 0, 0, sup.size]) == clustercount),
                        msg='Cluster count = {}'.format(clustercount))

        mocc, socc = np.ones(sup.size), np.zeros(0)
        mocc[0] = -1  # put in the vacancy
        clustercount = sup.evalcluster(mocc, socc, clusterexp)
        # our count for our "regular" sites are from our previous test, without the vacancy:
        self.assertTrue(np.all(np.array([sup.size-1, 6*(sup.size-2), 8*(sup.size-3), 12*(sup.size-3), 2*(sup.size-4),
                                         1, 12, 24, 12, 8, sup.size]) == clustercount),
                        msg='Cluster count = {}'.format(clustercount))

    def testClusterEvalTSVacancy(self):
        """Check that we can evaluate a TS cluster expansion with vacancies: FCC"""
        FCC = self.crys
        Nsuper = 4
        A1 = FCC.cart2unit(np.array([Nsuper,0.,0.]))[0]
        A2 = FCC.cart2unit(np.array([0.,Nsuper,0.]))[0]
        A3 = FCC.cart2unit(np.array([0.,0.,Nsuper]))[0]
        sup = supercell.ClusterSupercell(FCC, np.array([A1, A2, A3]))
        sup2 = supercell.ClusterSupercell(FCC, np.array([A1, A2, A3]))  # .copy() ?
        vac0 = 0
        sup.addvacancy(vac0)  # put in a vacancy at the origin
        # takes three steps to build up our TS clusterexpansion!
        clusterexp = cluster.makeclusters(FCC, 0.8, 4)
        vacclusterexp = cluster.makeVacancyClusters(FCC, 0, clusterexp)
        jumpnetwork = FCC.jumpnetwork(0, 0.8)
        TSclusterexp = cluster.makeTSclusters(FCC, 0, jumpnetwork, vacclusterexp)
        for _ in range(10):
            mocc, socc = np.random.choice((0, 1), size=sup.size), np.zeros(0)
            mocc[vac0] = -1  # put in the vacancy
            for jn in jumpnetwork:
                for (i0, j0), dx in jn:
                    # note: we don't do anything with i0 and j0 here...
                    du = np.dot(sup.invsuper, np.dot(FCC.invlatt, dx))/sup.size
                    vac1, mobile = sup.indexpos(sup.mobilepos[vac0] + du)
                    self.assertTrue(mobile)
                    clustercount = sup.evalTScluster(mocc, socc, TSclusterexp, vac0, vac1, dx)
                    sup2.addvacancy(vac1)
                    mocc2 = mocc.copy()
                    mocc2[vac0], mocc2[vac1] = mocc[vac1], mocc[vac0]
                    clustercount2 = sup2.evalTScluster(mocc2, socc, TSclusterexp, vac1, vac0, -dx)
                    self.assertTrue(np.all(clustercount == clustercount2),
                                    msg='\n{} !=\n{}'.format(clustercount, clustercount2))

    def testClusterEvaluator(self):
        """Check that our cluster evaluator works"""
        B2 = crystal.Crystal(np.eye(3), [[np.array([0., 0., 0.])],
                                         [np.array([0.5, 0.5, 0.5])]], ['A', 'B'])
        Nsuper = 4
        # build a supercell, but call the "A" atoms spectators to the "B" atoms
        sup = supercell.ClusterSupercell(B2, Nsuper*self.one, spectator=[0])
        # build some sites...
        sA1 = cluster.ClusterSite.fromcryscart(B2, np.array([0, 0, 0]))
        sB1 = cluster.ClusterSite.fromcryscart(B2, np.array([0.5, 0.5, 0.5]))
        sA2 = cluster.ClusterSite.fromcryscart(B2, np.array([1., 0., 0.]))
        sB2 = cluster.ClusterSite.fromcryscart(B2, np.array([-0.5, 0.5, 0.5]))
        # build some base clusters...
        cA = cluster.Cluster([sA1])
        cB = cluster.Cluster([sB1])
        cAB = cluster.Cluster([sA1, sB1])
        cAA = cluster.Cluster([sA1, sA2])
        cBB = cluster.Cluster([sB1, sB2])
        cABB = cluster.Cluster([sA1, sB1, sB2])
        # expand out into symmetric sets...
        clusterexp = [set([cl.g(B2, g) for g in B2.G]) for cl in [cA, cB, cAB, cAA, cBB, cABB]]
        # ene = np.zeros(len(clusterexp)+1)
        ene = np.random.normal(size=len(clusterexp) + 1) # random interactions
        # work with a random spectator occupancy, then try out some mobile occupancies.
        # mocc, socc = np.zeros(sup.size), np.zeros(sup.size)
        for spec_try in range(10):
            socc = np.random.choice((0,1), size=sup.size)
            siteinteract, interact = sup.clusterevaluator(socc, clusterexp, ene)
            for mobile_try in range(10):
                mocc = np.random.choice((0,1), size=sup.size)
                clustercount = sup.evalcluster(mocc, socc, clusterexp)
                ene_direct = np.dot(ene, clustercount)
                interact_count = np.zeros(len(interact), dtype=int)
                for s, interlist in zip(mocc, siteinteract):
                    if s==0:
                        for m in interlist:
                            interact_count[m] += 1
                ene_count = sum(E for E, c in zip(interact, interact_count) if c==0)
                self.assertAlmostEqual(ene_direct, ene_count)

    def testClusterEvaluatorVacancy(self):
        """Check that our cluster evaluator (vacancy) works"""
        B2 = crystal.Crystal(np.eye(3), [[np.array([0., 0., 0.])],
                                         [np.array([0.5, 0.5, 0.5])]], ['A', 'B'])
        Nsuper = 4
        # build a supercell, but call the "A" atoms spectators to the "B" atoms
        sup = supercell.ClusterSupercell(B2, Nsuper*self.one, spectator=[0])
        sup.addvacancy(0)
        # build some sites...
        sA1 = cluster.ClusterSite.fromcryscart(B2, np.array([0, 0, 0]))
        sB1 = cluster.ClusterSite.fromcryscart(B2, np.array([0.5, 0.5, 0.5]))
        sA2 = cluster.ClusterSite.fromcryscart(B2, np.array([1., 0., 0.]))
        sB2 = cluster.ClusterSite.fromcryscart(B2, np.array([-0.5, 0.5, 0.5]))
        # build some base clusters...
        cA = cluster.Cluster([sA1])
        cB = cluster.Cluster([sB1])
        cAB = cluster.Cluster([sA1, sB1])
        cAA = cluster.Cluster([sA1, sA2])
        cBB = cluster.Cluster([sB1, sB2])
        cABB = cluster.Cluster([sA1, sB1, sB2])

        cBv = cluster.Cluster([sB1], vacancy=True)
        cBAv = cluster.Cluster([sB1, sA1], vacancy=True)
        cBBv = cluster.Cluster([sB1, sB2], vacancy=True)
        cBBAv = cluster.Cluster([sB1, sA1, sB2], vacancy=True)
        # expand out into symmetric sets...
        clusterexp = [set([cl.g(B2, g) for g in B2.G]) for cl in [cA, cB, cAB, cAA, cBB, cABB,
                                                                  cBv, cBAv, cBBv, cBBAv]]
        # ene = np.zeros(len(clusterexp)+1)
        ene = np.random.normal(size=len(clusterexp) + 1) # random interactions
        # work with a random spectator occupancy, then try out some mobile occupancies.
        # mocc, socc = np.zeros(sup.size), np.zeros(sup.size)
        for spec_try in range(10):
            socc = np.random.choice((0,1), size=sup.size)
            siteinteract, interact = sup.clusterevaluator(socc, clusterexp, ene)
            self.assertEqual([], siteinteract[0])  # vacancy should have no interactions
            for mobile_try in range(10):
                mocc = np.random.choice((0,1), size=sup.size)
                mocc[0] = -1  # put in a vacancy
                clustercount = sup.evalcluster(mocc, socc, clusterexp)
                ene_direct = np.dot(ene, clustercount)
                interact_count = np.zeros(len(interact), dtype=int)
                for s, interlist in zip(mocc, siteinteract):
                    if s==0:
                        for m in interlist:
                            interact_count[m] += 1
                ene_count = sum(E for E, c in zip(interact, interact_count) if c==0)
                self.assertAlmostEqual(ene_direct, ene_count)

    def testExpandCluster_Matrices(self):
        """Can we expand out our clusters into indexed matrices that correctly reproduce the cluster count?"""
        B2 = crystal.Crystal(np.eye(3), [[np.array([0., 0., 0.])],
                                         [np.array([0.55, 0.55, 0.55])]], ['A', 'B'])
        Nsuper = 4
        # build a supercell, but call the "A" atoms spectators to the "B" atoms
        sup = supercell.ClusterSupercell(B2, Nsuper*self.one, spectator=[0])
        clusterexp = cluster.makeclusters(B2, 1.2, 4)
        for _ in range(5):
            socc = np.random.choice((0,1), size=sup.size)
            clustermatrices = sup.expandcluster_matrices(socc, clusterexp)
            for _ in range(5):
                mocc = np.random.choice((0,1), size=sup.size)
                cluster_count = sup.evalcluster(mocc, socc, clusterexp)
                cluster_count_compare = np.zeros_like(cluster_count)
                cluster_count_compare[-1] = cluster_count[-1]  # this is the number of supercells
                for mc, cllist in enumerate(clustermatrices):
                    for clmat in cllist:
                        if clmat.shape[1] == 0:
                            cluster_count_compare[mc] += clmat.shape[0]
                        else:
                            cluster_count_compare[mc] += sum(1 for ind in clmat if np.all(mocc[ind]) == 1)
                self.assertTrue(np.all(cluster_count == cluster_count_compare),
                                msg='Cluster counts do not match?\n{} !=\n{}'.format(cluster_count, cluster_count_compare))

    def testJumpNetworkEvaluator(self):
        """Can we construct an efficient jump network evaluator?"""
        # *displaced* B2, to break symmetry
        # B2 = crystal.Crystal(np.eye(3), [[np.array([0., 0., 0.])],
        #                                  [np.array([0.5, 0.5, 0.5])]], ['A', 'B'])
        B2 = crystal.Crystal(np.eye(3), [[np.array([0., 0., 0.])],
                                         [np.array([0.55, 0.55, 0.55])]], ['A', 'B'])
        Nsuper = 4
        # build a supercell, but call the "A" atoms spectators to the "B" atoms
        sup = supercell.ClusterSupercell(B2, Nsuper*self.one, spectator=[0])
        chem = 1 # other atom is the spectator, so...
        clusterexp = cluster.makeclusters(B2, 1.2, 4)
        ene = np.random.normal(size=len(clusterexp) + 1)  # random interactions
        # ene = np.ones(len(clusterexp)+1)
        jumpnetwork = B2.jumpnetwork(chem, 1.01)
        eneT = np.random.normal(size=len(jumpnetwork))  # random barriers
        TSclusterexp = cluster.makeTSclusters(B2, chem, jumpnetwork, clusterexp)
        TSvalues = np.random.normal(size=len(TSclusterexp))
        # eneT = np.zeros(len(jumpnetwork))
        for spec_try in range(5):
            socc = np.random.choice((0,1), size=sup.size)
            # MCsamp = cluster.MonteCarloSampler(sup, socc, clusterexp, ene)
            siteinteract, interact = sup.clusterevaluator(socc, clusterexp, ene)
            # make copies for testing comparisons...
            siteinteract0 = siteinteract.copy()
            interact0 = interact.copy()
            siteinteract, interact, jumps, interactrange = \
                sup.jumpnetworkevaluator(socc, clusterexp, ene, chem, jumpnetwork, eneT,
                                         TSclusterexp, TSvalues,
                                         siteinteract=siteinteract, interact=interact)
            # first, test that we have a reasonable setup...
            self.assertEqual(len(interact0), interactrange[-1])
            self.assertEqual(sum(len(jn) for jn in jumpnetwork)*sup.size, len(jumps))
            self.assertEqual(len(jumps)+1, len(interactrange))
            self.assertEqual(interact0, interact[:len(interact0)])
            for sint0, sint in zip(siteinteract0, siteinteract):
                self.assertEqual(sint0, sint[:len(sint0)])
            # now, let's make a mobile species distribution, and evaluate all possible transition
            # energies, and make sure that they agree with what our evaluator provides.
            mocc = np.random.choice((0,1), size=sup.size)
            interact_count = np.zeros(len(interact), dtype=int)
            for s, interlist in zip(mocc, siteinteract):
                if s == 0:
                    for m in interlist:
                        interact_count[m] += 1
            Nene, Njumps = interactrange[-1], len(jumps)
            ene_count = sum(E for E, c in zip(interact[:Nene], interact_count[:Nene]) if c == 0)
            ET = np.zeros(Njumps)
            for n in range(Njumps):
                ran = slice(interactrange[n-1], interactrange[n])
                ET[n] = sum(E for E, c in zip(interact[ran], interact_count[ran]) if c == 0)
            # now, to compare all of the jumps!
            for ((i, j), dx), Etrans in zip(jumps, ET):
                if mocc[i] == 0 or mocc[j] == 1: continue
                # we have a valid jump; now we need to back out which particular jump this would be:
                ci0, cj0 = sup.ciR(i)[0], sup.ciR(j)[0]
                E0 = 0
                for jn, ET_trial in zip(jumpnetwork, eneT):
                    for (i0, j0), dx0 in jn:
                        if ci0[1] == i0 and cj0[1] == j0 and np.allclose(dx, dx0):
                            E0 = ET_trial
                # now, we need to get the "LIMB" part of the barrier:
                # compute the interaction count after deoccupying i and occupying j:
                new_interact_count = interact_count.copy()
                for m in siteinteract[i]:
                    new_interact_count[m] += 1
                for m in siteinteract[j]:
                    new_interact_count[m] -= 1
                new_ene_count = sum(E for E, c in zip(interact[:Nene], new_interact_count[:Nene]) if c == 0)
                E0 += 0.5*(new_ene_count - ene_count)
                E0 += np.dot(TSvalues, sup.evalTScluster(mocc, socc, TSclusterexp, i, j, dx))
                self.assertAlmostEqual(E0, Etrans)

    def testJumpNetworkVacancyEvaluator(self):
        """Can we construct an efficient jump network evaluator (vacancy: FCC and B2)?"""
        # *displaced* B2, to break symmetry
        # B2 = crystal.Crystal(np.eye(3), [[np.array([0., 0., 0.])],
        #                                  [np.array([0.5, 0.5, 0.5])]], ['A', 'B'])
        B2 = crystal.Crystal(np.eye(3), [[np.array([0., 0., 0.])],
                                         [np.array([0.55, 0.55, 0.55])]], ['A', 'B'])
        FCC = crystal.Crystal.FCC(1.0, 'A')
        Nsuper = 4
        for crys, chem, djump, speclist in zip([B2, FCC], [1,0], [1.01, 0.8], [[0], []]):
            # build a supercell, but call the "A" atoms spectators to the "B" atoms
            sup = supercell.ClusterSupercell(crys, Nsuper*self.one, spectator=speclist)
            sup2 = supercell.ClusterSupercell(crys, Nsuper*self.one, spectator=speclist)  # .copy() ??
            sup.addvacancy(0)  # put in a vacancy
            clusterexp = cluster.makeclusters(crys, 1.2*djump, 4)
            vacclusterexp = cluster.makeVacancyClusters(crys, chem, clusterexp)
            fullexp = clusterexp + vacclusterexp
            ene = np.random.normal(size=len(fullexp) + 1)  # random interactions
            jumpnetwork = crys.jumpnetwork(chem, djump)
            eneT = np.random.normal(size=len(jumpnetwork))  # random barriers
            TSclusterexp = cluster.makeTSclusters(crys, chem, jumpnetwork, vacclusterexp)
            TSvalues = np.random.normal(size=len(TSclusterexp))
            # TSvalues = np.ones(len(TSclusterexp))
            # eneT = np.zeros(len(jumpnetwork))
            for spec_try in range(5):
                if speclist == []:
                    socc = np.zeros(0, dtype=int)
                else:
                    socc = np.random.choice((0,1), size=sup.size)
                siteinteract, interact = sup.clusterevaluator(socc, fullexp, ene)
                # make copies for testing comparisons...
                siteinteract0 = siteinteract.copy()
                interact0 = interact.copy()
                siteinteract, interact, jumps, interactrange = \
                    sup.jumpnetworkevaluator_vacancy(socc, fullexp, ene, chem, jumpnetwork, eneT,
                                                     TSclusterexp, TSvalues,
                                                     siteinteract=siteinteract, interact=interact)
                # first, test that we have a reasonable setup...
                self.assertEqual(len(interact0), interactrange[-1])
                self.assertEqual(sum(sum(1 for (i, j), dx in jn if i == 0) for jn in jumpnetwork), len(jumps))
                self.assertEqual(len(jumps)+1, len(interactrange))
                self.assertEqual(interact0, interact[:len(interact0)])
                for sint0, sint in zip(siteinteract0, siteinteract):
                    self.assertEqual(sint0, sint[:len(sint0)])
                # now, let's make a mobile species distribution, and evaluate all possible transition
                # energies, and make sure that they agree with what our evaluator provides.
                mocc = np.random.choice((0,1), size=sup.size)
                mocc[0] = -1
                interact_count = np.zeros(len(interact), dtype=int)
                for s, interlist in zip(mocc, siteinteract):
                    if s == 0:
                        for m in interlist:
                            interact_count[m] += 1
                Nene, Njumps = interactrange[-1], len(jumps)
                ene_count = sum(E for E, c in zip(interact[:Nene], interact_count[:Nene]) if c == 0)
                ET = np.zeros(Njumps)
                for n in range(Njumps):
                    ran = slice(interactrange[n-1], interactrange[n])
                    ET[n] = sum(E for E, c in zip(interact[ran], interact_count[ran]) if c == 0)
                # now, to compare all of the jumps!
                for ((i, j), dx), Etrans in zip(jumps, ET):
                    # we have a valid jump; now we need to back out which particular jump this would be:
                    self.assertEqual(0, i, msg='Vacancy on wrong site?')
                    ci0, cj0 = sup.ciR(i)[0], sup.ciR(j)[0]
                    E0 = 0
                    for jn, ET_trial in zip(jumpnetwork, eneT):
                        for (i0, j0), dx0 in jn:
                            if ci0[1] == i0 and cj0[1] == j0 and np.allclose(dx, dx0):
                                E0 = ET_trial
                    # now, we need to get the "LIMB" part of the barrier:
                    # compute the interaction count after moving the vacancy to j and the solute to i.
                    sup2.addvacancy(j)
                    mocc2 = mocc.copy()
                    mocc2[i], mocc2[j] = mocc[j], mocc[i]
                    siteinteract2, interact2 = sup2.clusterevaluator(socc, fullexp, ene)
                    self.assertEqual(0, len(siteinteract2[j]))
                    new_interact_count = np.zeros(len(interact2), dtype=int)
                    for s, interlist in zip(mocc2, siteinteract2):
                        if s == 0:
                            for m in interlist:
                                new_interact_count[m] += 1
                    new_ene_count = sum(E for E, c in zip(interact2, new_interact_count) if c == 0)
                    E0 += 0.5*(new_ene_count - ene_count)
                    TSccount = sup.evalTScluster(mocc, socc, TSclusterexp, i, j, dx)
                    E0 += np.dot(TSvalues, TSccount)
                    self.assertAlmostEqual(E0, Etrans)<|MERGE_RESOLUTION|>--- conflicted
+++ resolved
@@ -5,11 +5,7 @@
 __author__ = 'Dallas R. Trinkle'
 
 import unittest
-<<<<<<< HEAD
-import itertools, copy, yaml
-=======
 import itertools, copy, textwrap, yaml
->>>>>>> c15b420a
 import numpy as np
 from onsager import crystal, supercell, cluster
 
@@ -355,11 +351,7 @@
         """Can we read/write YAML representation of a supercell?"""
         sup = supercell.Supercell(self.crys, 3 * self.one, interstitial=[1])
         YAMLstring = yaml.dump(sup)
-<<<<<<< HEAD
-        superYAML = yaml.load(YAMLstring)
-=======
         superYAML = yaml.load(YAMLstring, Loader=yaml.Loader)
->>>>>>> c15b420a
         self.assertOrderingSuperEqual(sup, superYAML, msg='YAML write/read fail?')
         # print(YAMLstring)
 
